--- conflicted
+++ resolved
@@ -9,7 +9,6 @@
     | CancelRequest of UserId * Guid
     | AskForCancellation of UserId * Guid
     | DenyRequest of UserId * Guid
-
     member this.UserId =
         match this with
         | RequestTimeOff request -> request.UserId
@@ -171,7 +170,6 @@
 
     let generateDaysBetweenTwoDates (s: DateTime) (e: DateTime) =
         Seq.unfold (fun day -> if day <= e then Some(day, day.AddDays(1.0)) else None) s
-<<<<<<< HEAD
         
     let getPublicHolidays: list<DateTime> = //Should calculate the days for a year but Pâques is boring
         [
@@ -183,11 +181,6 @@
     let isWorkingDay (date: DateTime) : bool =
         if date.DayOfWeek.Equals DayOfWeek.Saturday || date.DayOfWeek.Equals DayOfWeek.Sunday ||
            (List.exists (fun publicHoliday -> date = publicHoliday) getPublicHolidays)
-=======
-
-    let isWorkingDay (date: DateTime): bool =
-        if date.DayOfWeek.Equals DayOfWeek.Saturday || date.DayOfWeek.Equals DayOfWeek.Sunday
->>>>>>> 9cd3a425
         then false
         else true
 
@@ -203,8 +196,6 @@
 
     let isRequestBetweenTwoDates (startDate: DateTime) (endDate: DateTime) (request: TimeOffRequest) =
         startDate <= request.Start.Date && endDate >= request.Start.Date
-//        startDate.Year <= request.Start.Date.Year && endDate.Year >= request.Start.Date.Year &&
-//        startDate.DayOfYear <= request.Start.Date.DayOfYear && endDate.DayOfYear >= request.Start.Date.DayOfYear
 
     let calculateLeaveBetweenTwoDates (startDate: DateTime) (endDate: DateTime) (activeUserRequests: seq<TimeOffRequest>) =
         activeUserRequests
